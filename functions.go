--- conflicted
+++ resolved
@@ -192,7 +192,13 @@
 			},
 			handler: jpfFloor,
 		},
-<<<<<<< HEAD
+		"from_items": {
+			name: "from_items",
+			arguments: []argSpec{
+				{types: []jpType{jpArrayArray}},
+			},
+			handler: jpfFromItems,
+		},
 		"group_by": {
 			name: "group_by",
 			arguments: []argSpec{
@@ -201,13 +207,6 @@
 			},
 			handler:   jpfGroupBy,
 			hasExpRef: true,
-=======
-		"from_items": {
-			name: "from_items",
-			arguments: []argSpec{
-				{types: []jpType{jpArrayArray}},
-			},
-			handler: jpfFromItems,
 		},
 		"items": {
 			name: "items",
@@ -215,7 +214,6 @@
 				{types: []jpType{jpObject}},
 			},
 			handler: jpfItems,
->>>>>>> e4fb56e7
 		},
 		"join": {
 			name: "join",
@@ -685,7 +683,25 @@
 	return math.Floor(val), nil
 }
 
-<<<<<<< HEAD
+func jpfFromItems(arguments []interface{}) (interface{}, error) {
+	if arr, ok := toArrayArray(arguments[0]); ok {
+		result := make(map[string]interface{})
+		for _, item := range arr {
+			if len(item) != 2 {
+				return nil, errors.New("invalid value, each array must contain two elements, a pair of string and value")
+			}
+			first, ok := item[0].(string)
+			if !ok {
+				return nil, errors.New("invalid value, each array must contain two elements, a pair of string and value")
+			}
+			second := item[1]
+			result[first] = second
+		}
+		return result, nil
+	}
+	return nil, errors.New("invalid type, first argument must be an array of arrays")
+}
+
 func jpfGroupBy(arguments []interface{}) (interface{}, error) {
 	intr := arguments[0].(*treeInterpreter)
 	arr := arguments[1].([]interface{})
@@ -710,24 +726,6 @@
 		}
 	}
 	return groups, nil
-=======
-func jpfFromItems(arguments []interface{}) (interface{}, error) {
-	if arr, ok := toArrayArray(arguments[0]); ok {
-		result := make(map[string]interface{})
-		for _, item := range arr {
-			if len(item) != 2 {
-				return nil, errors.New("invalid value, each array must contain two elements, a pair of string and value")
-			}
-			first, ok := item[0].(string)
-			if !ok {
-				return nil, errors.New("invalid value, each array must contain two elements, a pair of string and value")
-			}
-			second := item[1]
-			result[first] = second
-		}
-		return result, nil
-	}
-	return nil, errors.New("invalid type, first argument must be an array of arrays")
 }
 
 func jpfItems(arguments []interface{}) (interface{}, error) {
@@ -738,7 +736,6 @@
 	}
 
 	return arrays, nil
->>>>>>> e4fb56e7
 }
 
 func jpfJoin(arguments []interface{}) (interface{}, error) {

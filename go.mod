--- conflicted
+++ resolved
@@ -2,14 +2,6 @@
 
 go 1.18
 
-<<<<<<< HEAD
-require github.com/jmespath/go-jmespath/internal/testify v1.5.1
-
-require (
-	github.com/davecgh/go-spew v1.1.0 // indirect
-	github.com/pmezard/go-difflib v1.0.0 // indirect
-	gopkg.in/yaml.v2 v2.2.8 // indirect
-=======
 require (
 	github.com/stretchr/testify v1.8.1
 	golang.org/x/exp v0.0.0-20230224173230-c95f2b4c22f2
@@ -19,5 +11,4 @@
 	github.com/davecgh/go-spew v1.1.1 // indirect
 	github.com/pmezard/go-difflib v1.0.0 // indirect
 	gopkg.in/yaml.v3 v3.0.1 // indirect
->>>>>>> a53811e1
 )
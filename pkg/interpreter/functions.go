package interpreter

import (
	"encoding/json"
	"errors"
	"fmt"
	"math"
	"reflect"
	"sort"
	"strconv"
	"strings"
	"unicode"
	"unicode/utf8"

	jperror "github.com/jmespath-community/go-jmespath/pkg/error"
	"github.com/jmespath-community/go-jmespath/pkg/parsing"
	"github.com/jmespath-community/go-jmespath/pkg/util"
)

type jpFunction func(arguments []interface{}) (interface{}, error)

type jpType string

const (
	jpNumber      jpType = "number"
	jpString      jpType = "string"
	jpArray       jpType = "array"
	jpObject      jpType = "object"
	jpArrayArray  jpType = "array[array]"
	jpArrayNumber jpType = "array[number]"
	jpArrayString jpType = "array[string]"
	jpExpref      jpType = "expref"
	jpAny         jpType = "any"
)

type functionEntry struct {
	name      string
	arguments []argSpec
	handler   jpFunction
	hasExpRef bool
}

type argSpec struct {
	types    []jpType
	variadic bool
	optional bool
}

type byExprString struct {
	intr     Interpreter
	node     parsing.ASTNode
	items    []interface{}
	hasError bool
}

func (a *byExprString) Len() int {
	return len(a.items)
}

func (a *byExprString) Swap(i, j int) {
	a.items[i], a.items[j] = a.items[j], a.items[i]
}

func (a *byExprString) Less(i, j int) bool {
	first, err := a.intr.Execute(a.node, a.items[i])
	if err != nil {
		a.hasError = true
		// Return a dummy value.
		return true
	}
	ith, ok := first.(string)
	if !ok {
		a.hasError = true
		return true
	}
	second, err := a.intr.Execute(a.node, a.items[j])
	if err != nil {
		a.hasError = true
		// Return a dummy value.
		return true
	}
	jth, ok := second.(string)
	if !ok {
		a.hasError = true
		return true
	}
	return ith < jth
}

type byExprFloat struct {
	intr     Interpreter
	node     parsing.ASTNode
	items    []interface{}
	hasError bool
}

func (a *byExprFloat) Len() int {
	return len(a.items)
}

func (a *byExprFloat) Swap(i, j int) {
	a.items[i], a.items[j] = a.items[j], a.items[i]
}

func (a *byExprFloat) Less(i, j int) bool {
	first, err := a.intr.Execute(a.node, a.items[i])
	if err != nil {
		a.hasError = true
		// Return a dummy value.
		return true
	}
	ith, ok := first.(float64)
	if !ok {
		a.hasError = true
		return true
	}
	second, err := a.intr.Execute(a.node, a.items[j])
	if err != nil {
		a.hasError = true
		// Return a dummy value.
		return true
	}
	jth, ok := second.(float64)
	if !ok {
		a.hasError = true
		return true
	}
	return ith < jth
}

type functionCaller struct {
	functionTable map[string]functionEntry
}

func newFunctionCaller() *functionCaller {
	caller := &functionCaller{}
	caller.functionTable = map[string]functionEntry{
		"abs": {
			name: "abs",
			arguments: []argSpec{
				{types: []jpType{jpNumber}},
			},
			handler: jpfAbs,
		},
		"avg": {
			name: "avg",
			arguments: []argSpec{
				{types: []jpType{jpArrayNumber}},
			},
			handler: jpfAvg,
		},
		"ceil": {
			name: "ceil",
			arguments: []argSpec{
				{types: []jpType{jpNumber}},
			},
			handler: jpfCeil,
		},
		"contains": {
			name: "contains",
			arguments: []argSpec{
				{types: []jpType{jpArray, jpString}},
				{types: []jpType{jpAny}},
			},
			handler: jpfContains,
		},
		"ends_with": {
			name: "ends_with",
			arguments: []argSpec{
				{types: []jpType{jpString}},
				{types: []jpType{jpString}},
			},
			handler: jpfEndsWith,
		},
		"find_first": {
			name: "find_first",
			arguments: []argSpec{
				{types: []jpType{jpString}},
				{types: []jpType{jpString}},
				{types: []jpType{jpNumber}, optional: true},
				{types: []jpType{jpNumber}, optional: true},
			},
			handler: jpfFindFirst,
		},
		"find_last": {
			name: "find_last",
			arguments: []argSpec{
				{types: []jpType{jpString}},
				{types: []jpType{jpString}},
				{types: []jpType{jpNumber}, optional: true},
				{types: []jpType{jpNumber}, optional: true},
			},
			handler: jpfFindLast,
		},
		"floor": {
			name: "floor",
			arguments: []argSpec{
				{types: []jpType{jpNumber}},
			},
			handler: jpfFloor,
		},
		"from_items": {
			name: "from_items",
			arguments: []argSpec{
				{types: []jpType{jpArrayArray}},
			},
			handler: jpfFromItems,
		},
		"group_by": {
			name: "group_by",
			arguments: []argSpec{
				{types: []jpType{jpArray}},
				{types: []jpType{jpExpref}},
			},
			handler:   jpfGroupBy,
			hasExpRef: true,
		},
		"items": {
			name: "items",
			arguments: []argSpec{
				{types: []jpType{jpObject}},
			},
			handler: jpfItems,
		},
		"join": {
			name: "join",
			arguments: []argSpec{
				{types: []jpType{jpString}},
				{types: []jpType{jpArrayString}},
			},
			handler: jpfJoin,
		},
		"keys": {
			name: "keys",
			arguments: []argSpec{
				{types: []jpType{jpObject}},
			},
			handler: jpfKeys,
		},
		"length": {
			name: "length",
			arguments: []argSpec{
				{types: []jpType{jpString, jpArray, jpObject}},
			},
			handler: jpfLength,
		},
		"lower": {
			name: "lower",
			arguments: []argSpec{
				{types: []jpType{jpString}},
			},
			handler: jpfLower,
		},
		"let": {
			name: "let",
			arguments: []argSpec{
				{types: []jpType{jpObject}},
				{types: []jpType{jpExpref}},
			},
			handler:   caller.jpfLet,
			hasExpRef: true,
		},
		"map": {
			name: "amp",
			arguments: []argSpec{
				{types: []jpType{jpExpref}},
				{types: []jpType{jpArray}},
			},
			handler:   jpfMap,
			hasExpRef: true,
		},
		"max": {
			name: "max",
			arguments: []argSpec{
				{types: []jpType{jpArrayNumber, jpArrayString}},
			},
			handler: jpfMax,
		},
		"max_by": {
			name: "max_by",
			arguments: []argSpec{
				{types: []jpType{jpArray}},
				{types: []jpType{jpExpref}},
			},
			handler:   jpfMaxBy,
			hasExpRef: true,
		},
		"merge": {
			name: "merge",
			arguments: []argSpec{
				{types: []jpType{jpObject}, variadic: true},
			},
			handler: jpfMerge,
		},
		"min": {
			name: "min",
			arguments: []argSpec{
				{types: []jpType{jpArrayNumber, jpArrayString}},
			},
			handler: jpfMin,
		},
		"min_by": {
			name: "min_by",
			arguments: []argSpec{
				{types: []jpType{jpArray}},
				{types: []jpType{jpExpref}},
			},
			handler:   jpfMinBy,
			hasExpRef: true,
		},
		"not_null": {
			name: "not_null",
			arguments: []argSpec{
				{types: []jpType{jpAny}, variadic: true},
			},
			handler: jpfNotNull,
		},
		"pad_left": {
			name: "pad_left",
			arguments: []argSpec{
				{types: []jpType{jpString}},
				{types: []jpType{jpNumber}},
				{types: []jpType{jpString}, optional: true},
			},
			handler: jpfPadLeft,
		},
		"pad_right": {
			name: "pad_right",
			arguments: []argSpec{
				{types: []jpType{jpString}},
				{types: []jpType{jpNumber}},
				{types: []jpType{jpString}, optional: true},
			},
			handler: jpfPadRight,
		},
		"replace": {
			name: "replace",
			arguments: []argSpec{
				{types: []jpType{jpString}},
				{types: []jpType{jpString}},
				{types: []jpType{jpString}},
				{types: []jpType{jpNumber}, optional: true},
			},
			handler: jpfReplace,
		},
		"reverse": {
			name: "reverse",
			arguments: []argSpec{
				{types: []jpType{jpArray, jpString}},
			},
			handler: jpfReverse,
		},
		"sort": {
			name: "sort",
			arguments: []argSpec{
				{types: []jpType{jpArrayString, jpArrayNumber}},
			},
			handler: jpfSort,
		},
		"sort_by": {
			name: "sort_by",
			arguments: []argSpec{
				{types: []jpType{jpArray}},
				{types: []jpType{jpExpref}},
			},
			handler:   jpfSortBy,
			hasExpRef: true,
		},
		"split": {
			name: "split",
			arguments: []argSpec{
				{types: []jpType{jpString}},
				{types: []jpType{jpString}},
				{types: []jpType{jpNumber}, optional: true},
			},
			handler: jpfSplit,
		},
		"starts_with": {
			name: "starts_with",
			arguments: []argSpec{
				{types: []jpType{jpString}},
				{types: []jpType{jpString}},
			},
			handler: jpfStartsWith,
		},
		"sum": {
			name: "sum",
			arguments: []argSpec{
				{types: []jpType{jpArrayNumber}},
			},
			handler: jpfSum,
		},
		"to_array": {
			name: "to_array",
			arguments: []argSpec{
				{types: []jpType{jpAny}},
			},
			handler: jpfToArray,
		},
		"to_number": {
			name: "to_number",
			arguments: []argSpec{
				{types: []jpType{jpAny}},
			},
			handler: jpfToNumber,
		},
		"to_string": {
			name: "to_string",
			arguments: []argSpec{
				{types: []jpType{jpAny}},
			},
			handler: jpfToString,
		},
		"trim": {
			name: "trim",
			arguments: []argSpec{
				{types: []jpType{jpString}},
				{types: []jpType{jpString}, optional: true},
			},
			handler: jpfTrim,
		},
		"trim_left": {
			name: "trim_left",
			arguments: []argSpec{
				{types: []jpType{jpString}},
				{types: []jpType{jpString}, optional: true},
			},
			handler: jpfTrimLeft,
		},
		"trim_right": {
			name: "trim_right",
			arguments: []argSpec{
				{types: []jpType{jpString}},
				{types: []jpType{jpString}, optional: true},
			},
			handler: jpfTrimRight,
		},
		"type": {
			name: "type",
			arguments: []argSpec{
				{types: []jpType{jpAny}},
			},
			handler: jpfType,
		},
		"upper": {
			name: "upper",
			arguments: []argSpec{
				{types: []jpType{jpString}},
			},
			handler: jpfUpper,
		},
		"values": {
			name: "values",
			arguments: []argSpec{
				{types: []jpType{jpObject}},
			},
			handler: jpfValues,
		},
		"zip": {
			name: "zip",
			arguments: []argSpec{
				{types: []jpType{jpArray}},
				{types: []jpType{jpArray}, variadic: true},
			},
			handler: jpfZip,
		},
	}
	return caller
}

func (e *functionEntry) resolveArgs(arguments []interface{}) ([]interface{}, error) {
	if len(e.arguments) == 0 {
		return arguments, nil
	}

	variadic := isVariadic(e.arguments)
	minExpected := getMinExpected(e.arguments)
	maxExpected, hasMax := getMaxExpected(e.arguments)
	count := len(arguments)

	if count < minExpected {
		return nil, jperror.NotEnoughArgumentsSupplied(e.name, count, minExpected, variadic)
	}

	if hasMax && count > maxExpected {
		return nil, jperror.TooManyArgumentsSupplied(e.name, count, maxExpected)
	}

	for i, spec := range e.arguments {
		if !spec.optional || i <= len(arguments)-1 {
			userArg := arguments[i]
			err := spec.typeCheck(userArg)
			if err != nil {
				return nil, err
			}
		}
	}
	lastIndex := len(e.arguments) - 1
	lastArg := e.arguments[lastIndex]
	if lastArg.variadic {
		for i := len(e.arguments) - 1; i < len(arguments); i++ {
			userArg := arguments[i]
			err := lastArg.typeCheck(userArg)
			if err != nil {
				return nil, err
			}
		}
	}
	return arguments, nil
}

func isVariadic(arguments []argSpec) bool {
	for _, spec := range arguments {
		if spec.variadic {
			return true
		}
	}
	return false
}

func getMinExpected(arguments []argSpec) int {
	expected := 0
	for _, spec := range arguments {
		if !spec.optional {
			expected++
		}
	}
	return expected
}

func getMaxExpected(arguments []argSpec) (int, bool) {
	if isVariadic(arguments) {
		return 0, false
	} else {
		return len(arguments), true
	}
}

func (a *argSpec) typeCheck(arg interface{}) error {
	for _, t := range a.types {
		switch t {
		case jpNumber:
			if _, ok := arg.(float64); ok {
				return nil
			}
		case jpString:
			if _, ok := arg.(string); ok {
				return nil
			}
		case jpArray:
			if util.IsSliceType(arg) {
				return nil
			}
		case jpObject:
			if _, ok := arg.(map[string]interface{}); ok {
				return nil
			}
		case jpArrayArray:
			if util.IsSliceType(arg) {
				if _, ok := arg.([]interface{}); ok {
					return nil
				}
			}
		case jpArrayNumber:
			if _, ok := util.ToArrayNum(arg); ok {
				return nil
			}
		case jpArrayString:
			if _, ok := util.ToArrayStr(arg); ok {
				return nil
			}
		case jpAny:
			return nil
		case jpExpref:
			if _, ok := arg.(expRef); ok {
				return nil
			}
		}
	}
	return fmt.Errorf("invalid type for: %v, expected: %#v", arg, a.types)
}

func (f *functionCaller) CallFunction(name string, arguments []interface{}, intr Interpreter) (interface{}, error) {
	entry, ok := f.functionTable[name]
	if !ok {
		return nil, errors.New("unknown function: " + name)
	}
	resolvedArgs, err := entry.resolveArgs(arguments)
	if err != nil {
		return nil, err
	}
	if entry.hasExpRef {
		var extra []interface{}
		extra = append(extra, intr)
		resolvedArgs = append(extra, resolvedArgs...)
	}
	return entry.handler(resolvedArgs)
}

func jpfAbs(arguments []interface{}) (interface{}, error) {
	num := arguments[0].(float64)
	return math.Abs(num), nil
}

func jpfAvg(arguments []interface{}) (interface{}, error) {
	// We've already type checked the value so we can safely use
	// type assertions.
	args := arguments[0].([]interface{})
	length := float64(len(args))
	if len(args) == 0 {
		return nil, nil
	}
	numerator := 0.0
	for _, n := range args {
		numerator += n.(float64)
	}
	return numerator / length, nil
}

func jpfCeil(arguments []interface{}) (interface{}, error) {
	val := arguments[0].(float64)
	return math.Ceil(val), nil
}

func jpfContains(arguments []interface{}) (interface{}, error) {
	search := arguments[0]
	el := arguments[1]
	if searchStr, ok := search.(string); ok {
		if elStr, ok := el.(string); ok {
			return strings.Contains(searchStr, elStr), nil
		}
		return false, nil
	}
	// Otherwise this is a generic contains for []interface{}
	general := search.([]interface{})
	for _, item := range general {
		if item == el {
			return true, nil
		}
	}
	return false, nil
}

func jpfEndsWith(arguments []interface{}) (interface{}, error) {
	search := arguments[0].(string)
	suffix := arguments[1].(string)
	return strings.HasSuffix(search, suffix), nil
}

func jpfFindImpl(name string, arguments []interface{}, find func(s string, substr string) int) (interface{}, error) {
	subject := arguments[0].(string)
	substr := arguments[1].(string)

	if len(subject) == 0 || len(substr) == 0 {
		return nil, nil
	}

	start := 0
	startSpecified := len(arguments) > 2
	if startSpecified {
		num, ok := util.ToInteger(arguments[2])
		if !ok {
			return nil, jperror.NotAnInteger(name, "start")
		}
		start = util.Max(0, num)
	}
	end := len(subject)
	endSpecified := len(arguments) > 3
	if endSpecified {
		num, ok := util.ToInteger(arguments[3])
		if !ok {
			return nil, jperror.NotAnInteger(name, "end")
		}
		end = util.Min(num, len(subject))
	}

	offset := find(subject[start:end], substr)

	if offset == -1 {
		return nil, nil
	}

	return float64(start + offset), nil
}

func jpfFindFirst(arguments []interface{}) (interface{}, error) {
	return jpfFindImpl("find_first", arguments, strings.Index)
}

func jpfFindLast(arguments []interface{}) (interface{}, error) {
	return jpfFindImpl("find_last", arguments, strings.LastIndex)
}

func jpfFloor(arguments []interface{}) (interface{}, error) {
	val := arguments[0].(float64)
	return math.Floor(val), nil
}

func jpfFromItems(arguments []interface{}) (interface{}, error) {
	if arr, ok := util.ToArrayArray(arguments[0]); ok {
		result := make(map[string]interface{})
		for _, item := range arr {
			if len(item) != 2 {
				return nil, errors.New("invalid value, each array must contain two elements, a pair of string and value")
			}
			first, ok := item[0].(string)
			if !ok {
				return nil, errors.New("invalid value, each array must contain two elements, a pair of string and value")
			}
			second := item[1]
			result[first] = second
		}
		return result, nil
	}
	return nil, errors.New("invalid type, first argument must be an array of arrays")
}

func jpfGroupBy(arguments []interface{}) (interface{}, error) {
	intr := arguments[0].(Interpreter)
	arr := arguments[1].([]interface{})
	exp := arguments[2].(expRef)
	node := exp.ref
	if len(arr) == 0 {
		return nil, nil
	}
	groups := map[string]interface{}{}
	for _, element := range arr {
		spec, err := intr.Execute(node, element)
		if err != nil {
			return nil, err
		}
		if key, ok := spec.(string); !ok {
			return nil, errors.New("invalid type, the expression must evaluate to a string")
		} else {
			if _, ok := groups[key]; !ok {
				groups[key] = []interface{}{}
			}
			groups[key] = append(groups[key].([]interface{}), element)
		}
	}
	return groups, nil
}

func jpfItems(arguments []interface{}) (interface{}, error) {
	value := arguments[0].(map[string]interface{})
	arrays := []interface{}{}
	for key, item := range value {
		var element interface{} = []interface{}{key, item}
		arrays = append(arrays, element)
	}

	return arrays, nil
}

func jpfJoin(arguments []interface{}) (interface{}, error) {
	sep := arguments[0].(string)
	// We can't just do arguments[1].([]string), we have to
	// manually convert each item to a string.
	arrayStr := []string{}
	for _, item := range arguments[1].([]interface{}) {
		arrayStr = append(arrayStr, item.(string))
	}
	return strings.Join(arrayStr, sep), nil
}

func jpfKeys(arguments []interface{}) (interface{}, error) {
	arg := arguments[0].(map[string]interface{})
	collected := make([]interface{}, 0, len(arg))
	for key := range arg {
		collected = append(collected, key)
	}
	return collected, nil
}

func jpfLength(arguments []interface{}) (interface{}, error) {
	arg := arguments[0]
	if c, ok := arg.(string); ok {
		return float64(utf8.RuneCountInString(c)), nil
	} else if util.IsSliceType(arg) {
		v := reflect.ValueOf(arg)
		return float64(v.Len()), nil
	} else if c, ok := arg.(map[string]interface{}); ok {
		return float64(len(c)), nil
	}
	return nil, errors.New("could not compute length()")
}

func jpfLower(arguments []interface{}) (interface{}, error) {
	return strings.ToLower(arguments[0].(string)), nil
}

func (f *functionCaller) jpfLet(arguments []interface{}) (interface{}, error) {
	intr := arguments[0].(Interpreter)
	scope := arguments[1].(map[string]interface{})
	exp := arguments[2].(expRef)
	node := exp.ref
	context := exp.context

<<<<<<< HEAD
	result, err := intr.WithScope(scope).Execute(node, context)
=======
	f.scopes.pushScope(scope)
	result, err := intr.Execute(node, context)
>>>>>>> c64c81cb
	if err != nil {
		return nil, err
	}

	return result, nil
}

func jpfMap(arguments []interface{}) (interface{}, error) {
	intr := arguments[0].(Interpreter)
	exp := arguments[1].(expRef)
	node := exp.ref
	arr := arguments[2].([]interface{})
	mapped := make([]interface{}, 0, len(arr))
	for _, value := range arr {
		current, err := intr.Execute(node, value)
		if err != nil {
			return nil, err
		}
		mapped = append(mapped, current)
	}
	return mapped, nil
}

func jpfMax(arguments []interface{}) (interface{}, error) {
	if items, ok := util.ToArrayNum(arguments[0]); ok {
		if len(items) == 0 {
			return nil, nil
		}
		if len(items) == 1 {
			return items[0], nil
		}
		best := items[0]
		for _, item := range items[1:] {
			if item > best {
				best = item
			}
		}
		return best, nil
	}
	// Otherwise we're dealing with a max() of strings.
	items, _ := util.ToArrayStr(arguments[0])
	if len(items) == 0 {
		return nil, nil
	}
	if len(items) == 1 {
		return items[0], nil
	}
	best := items[0]
	for _, item := range items[1:] {
		if item > best {
			best = item
		}
	}
	return best, nil
}

func jpfMaxBy(arguments []interface{}) (interface{}, error) {
	intr := arguments[0].(Interpreter)
	arr := arguments[1].([]interface{})
	exp := arguments[2].(expRef)
	node := exp.ref
	if len(arr) == 0 {
		return nil, nil
	} else if len(arr) == 1 {
		return arr[0], nil
	}
	start, err := intr.Execute(node, arr[0])
	if err != nil {
		return nil, err
	}
	switch t := start.(type) {
	case float64:
		bestVal := t
		bestItem := arr[0]
		for _, item := range arr[1:] {
			result, err := intr.Execute(node, item)
			if err != nil {
				return nil, err
			}
			current, ok := result.(float64)
			if !ok {
				return nil, errors.New("invalid type, must be number")
			}
			if current > bestVal {
				bestVal = current
				bestItem = item
			}
		}
		return bestItem, nil
	case string:
		bestVal := t
		bestItem := arr[0]
		for _, item := range arr[1:] {
			result, err := intr.Execute(node, item)
			if err != nil {
				return nil, err
			}
			current, ok := result.(string)
			if !ok {
				return nil, errors.New("invalid type, must be string")
			}
			if current > bestVal {
				bestVal = current
				bestItem = item
			}
		}
		return bestItem, nil
	default:
		return nil, errors.New("invalid type, must be number of string")
	}
}

func jpfMerge(arguments []interface{}) (interface{}, error) {
	final := make(map[string]interface{})
	for _, m := range arguments {
		mapped := m.(map[string]interface{})
		for key, value := range mapped {
			final[key] = value
		}
	}
	return final, nil
}

func jpfMin(arguments []interface{}) (interface{}, error) {
	if items, ok := util.ToArrayNum(arguments[0]); ok {
		if len(items) == 0 {
			return nil, nil
		}
		if len(items) == 1 {
			return items[0], nil
		}
		best := items[0]
		for _, item := range items[1:] {
			if item < best {
				best = item
			}
		}
		return best, nil
	}
	items, _ := util.ToArrayStr(arguments[0])
	if len(items) == 0 {
		return nil, nil
	}
	if len(items) == 1 {
		return items[0], nil
	}
	best := items[0]
	for _, item := range items[1:] {
		if item < best {
			best = item
		}
	}
	return best, nil
}

func jpfMinBy(arguments []interface{}) (interface{}, error) {
	intr := arguments[0].(Interpreter)
	arr := arguments[1].([]interface{})
	exp := arguments[2].(expRef)
	node := exp.ref
	if len(arr) == 0 {
		return nil, nil
	} else if len(arr) == 1 {
		return arr[0], nil
	}
	start, err := intr.Execute(node, arr[0])
	if err != nil {
		return nil, err
	}
	if t, ok := start.(float64); ok {
		bestVal := t
		bestItem := arr[0]
		for _, item := range arr[1:] {
			result, err := intr.Execute(node, item)
			if err != nil {
				return nil, err
			}
			current, ok := result.(float64)
			if !ok {
				return nil, errors.New("invalid type, must be number")
			}
			if current < bestVal {
				bestVal = current
				bestItem = item
			}
		}
		return bestItem, nil
	} else if t, ok := start.(string); ok {
		bestVal := t
		bestItem := arr[0]
		for _, item := range arr[1:] {
			result, err := intr.Execute(node, item)
			if err != nil {
				return nil, err
			}
			current, ok := result.(string)
			if !ok {
				return nil, errors.New("invalid type, must be string")
			}
			if current < bestVal {
				bestVal = current
				bestItem = item
			}
		}
		return bestItem, nil
	} else {
		return nil, errors.New("invalid type, must be number of string")
	}
}

func jpfNotNull(arguments []interface{}) (interface{}, error) {
	for _, arg := range arguments {
		if arg != nil {
			return arg, nil
		}
	}
	return nil, nil
}

func jpfPadImpl(
	name string,
	arguments []interface{},
	pad func(s string, width int, pad string) string,
) (interface{}, error) {
	s := arguments[0].(string)
	width, ok := util.ToPositiveInteger(arguments[1])
	if !ok {
		return nil, jperror.NotAPositiveInteger(name, "width")
	}
	chars := " "
	if len(arguments) > 2 {
		chars = arguments[2].(string)
		if len(chars) > 1 {
			return nil, fmt.Errorf("invalid value, the function '%s' expects its 'pad' argument to be a string of length 1", name)
		}
	}

	return pad(s, width, chars), nil
}

func jpfPadLeft(arguments []interface{}) (interface{}, error) {
	return jpfPadImpl("pad_left", arguments, padLeft)
}

func jpfPadRight(arguments []interface{}) (interface{}, error) {
	return jpfPadImpl("pad_right", arguments, padRight)
}

func padLeft(s string, width int, pad string) string {
	length := util.Max(0, width-len(s))
	padding := strings.Repeat(pad, length)
	result := fmt.Sprintf("%s%s", padding, s)
	return result
}

func padRight(s string, width int, pad string) string {
	length := util.Max(0, width-len(s))
	padding := strings.Repeat(pad, length)
	result := fmt.Sprintf("%s%s", s, padding)
	return result
}

func jpfReplace(arguments []interface{}) (interface{}, error) {
	subject := arguments[0].(string)
	old := arguments[1].(string)
	new := arguments[2].(string)
	count := -1
	if len(arguments) > 3 {
		num, ok := util.ToPositiveInteger(arguments[3])
		if !ok {
			return nil, jperror.NotAPositiveInteger("replace", "count")
		}
		count = num
	}

	return strings.Replace(subject, old, new, count), nil
}

func jpfReverse(arguments []interface{}) (interface{}, error) {
	if s, ok := arguments[0].(string); ok {
		r := []rune(s)
		for i, j := 0, len(r)-1; i < len(r)/2; i, j = i+1, j-1 {
			r[i], r[j] = r[j], r[i]
		}
		return string(r), nil
	}
	items := arguments[0].([]interface{})
	length := len(items)
	reversed := make([]interface{}, length)
	for i, item := range items {
		reversed[length-(i+1)] = item
	}
	return reversed, nil
}

func jpfSort(arguments []interface{}) (interface{}, error) {
	if items, ok := util.ToArrayNum(arguments[0]); ok {
		d := sort.Float64Slice(items)
		sort.Stable(d)
		final := make([]interface{}, len(d))
		for i, val := range d {
			final[i] = val
		}
		return final, nil
	}
	// Otherwise we're dealing with sort()'ing strings.
	items, _ := util.ToArrayStr(arguments[0])
	d := sort.StringSlice(items)
	sort.Stable(d)
	final := make([]interface{}, len(d))
	for i, val := range d {
		final[i] = val
	}
	return final, nil
}

func jpfSortBy(arguments []interface{}) (interface{}, error) {
	intr := arguments[0].(Interpreter)
	arr := arguments[1].([]interface{})
	exp := arguments[2].(expRef)
	node := exp.ref
	if len(arr) == 0 {
		return arr, nil
	} else if len(arr) == 1 {
		return arr, nil
	}
	start, err := intr.Execute(node, arr[0])
	if err != nil {
		return nil, err
	}
	if _, ok := start.(float64); ok {
		sortable := &byExprFloat{intr, node, arr, false}
		sort.Stable(sortable)
		if sortable.hasError {
			return nil, errors.New("error in sort_by comparison")
		}
		return arr, nil
	} else if _, ok := start.(string); ok {
		sortable := &byExprString{intr, node, arr, false}
		sort.Stable(sortable)
		if sortable.hasError {
			return nil, errors.New("error in sort_by comparison")
		}
		return arr, nil
	} else {
		return nil, errors.New("invalid type, must be number of string")
	}
}

func jpfSplit(arguments []interface{}) (interface{}, error) {
	s := arguments[0].(string)
	if len(s) == 0 {
		return []interface{}{}, nil
	}

	sep := arguments[1].(string)
	n := 0
	nSpecified := len(arguments) > 2
	if nSpecified {
		num, ok := util.ToPositiveInteger(arguments[2])
		if !ok {
			return nil, jperror.NotAPositiveInteger("split", "count")
		}
		n = num
	}

	if nSpecified && n == 0 {
		result := []interface{}{s}
		return result, nil
	}

	count := -1
	if nSpecified {
		count = n + 1
	}
	splits := strings.SplitN(s, sep, count)

	// convert []string to []interface{} ☹️

	result := []interface{}{}
	for _, split := range splits {
		result = append(result, split)
	}
	return result, nil
}

func jpfStartsWith(arguments []interface{}) (interface{}, error) {
	search := arguments[0].(string)
	prefix := arguments[1].(string)
	return strings.HasPrefix(search, prefix), nil
}

func jpfSum(arguments []interface{}) (interface{}, error) {
	items, _ := util.ToArrayNum(arguments[0])
	sum := 0.0
	for _, item := range items {
		sum += item
	}
	return sum, nil
}

func jpfToArray(arguments []interface{}) (interface{}, error) {
	if _, ok := arguments[0].([]interface{}); ok {
		return arguments[0], nil
	}
	return arguments[:1:1], nil
}

func jpfToString(arguments []interface{}) (interface{}, error) {
	if v, ok := arguments[0].(string); ok {
		return v, nil
	}
	result, err := json.Marshal(arguments[0])
	if err != nil {
		return nil, err
	}
	return string(result), nil
}

func jpfToNumber(arguments []interface{}) (interface{}, error) {
	arg := arguments[0]
	if v, ok := arg.(float64); ok {
		return v, nil
	}
	if v, ok := arg.(string); ok {
		conv, err := strconv.ParseFloat(v, 64)
		if err != nil {
			return nil, nil
		}
		return conv, nil
	}
	if _, ok := arg.([]interface{}); ok {
		return nil, nil
	}
	if _, ok := arg.(map[string]interface{}); ok {
		return nil, nil
	}
	if arg == nil {
		return nil, nil
	}
	if arg == true || arg == false {
		return nil, nil
	}
	return nil, errors.New("unknown type")
}

func jpfTrimImpl(
	arguments []interface{},
	trimSpace func(s string, predicate func(r rune) bool) string,
	trim func(s string, cutset string) string,
) (interface{}, error) {
	s := arguments[0].(string)
	cutset := ""
	if len(arguments) > 1 {
		cutset = arguments[1].(string)
	}

	if len(cutset) == 0 {
		return trimSpace(s, unicode.IsSpace), nil
	}
	return trim(s, cutset), nil
}

func jpfTrim(arguments []interface{}) (interface{}, error) {
	return jpfTrimImpl(arguments, strings.TrimFunc, strings.Trim)
}

func jpfTrimLeft(arguments []interface{}) (interface{}, error) {
	return jpfTrimImpl(arguments, strings.TrimLeftFunc, strings.TrimLeft)
}

func jpfTrimRight(arguments []interface{}) (interface{}, error) {
	return jpfTrimImpl(arguments, strings.TrimRightFunc, strings.TrimRight)
}

func jpfType(arguments []interface{}) (interface{}, error) {
	arg := arguments[0]
	if _, ok := arg.(float64); ok {
		return "number", nil
	}
	if _, ok := arg.(string); ok {
		return "string", nil
	}
	if _, ok := arg.([]interface{}); ok {
		return "array", nil
	}
	if _, ok := arg.(map[string]interface{}); ok {
		return "object", nil
	}
	if arg == nil {
		return "null", nil
	}
	if arg == true || arg == false {
		return "boolean", nil
	}
	return nil, errors.New("unknown type")
}

func jpfUpper(arguments []interface{}) (interface{}, error) {
	return strings.ToUpper(arguments[0].(string)), nil
}

func jpfValues(arguments []interface{}) (interface{}, error) {
	arg := arguments[0].(map[string]interface{})
	collected := make([]interface{}, 0, len(arg))
	for _, value := range arg {
		collected = append(collected, value)
	}
	return collected, nil
}

func jpfZip(arguments []interface{}) (interface{}, error) {
	// determine how many items are present
	// for each array in the result

	count := math.MaxInt
	for _, item := range arguments {
		arr := item.([]interface{})
		// TODO: use go1.18 min[T constraints.Ordered] generic function
		count = int(math.Min(float64(count), float64(len(arr))))
	}

	result := []interface{}{}

	for i := 0; i < count; i++ {
		nth := []interface{}{}
		for _, item := range arguments {
			arr := item.([]interface{})
			nth = append(nth, arr[i])
		}
		result = append(result, interface{}(nth))
	}

	return result, nil
}<|MERGE_RESOLUTION|>--- conflicted
+++ resolved
@@ -796,13 +796,7 @@
 	node := exp.ref
 	context := exp.context
 
-<<<<<<< HEAD
 	result, err := intr.WithScope(scope).Execute(node, context)
-=======
-	f.scopes.pushScope(scope)
-	result, err := intr.Execute(node, context)
->>>>>>> c64c81cb
-	if err != nil {
 		return nil, err
 	}
 

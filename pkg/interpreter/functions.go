package interpreter

import (
	"encoding/json"
	"errors"
	"fmt"
	"math"
	"reflect"
	"sort"
	"strconv"
	"strings"
	"unicode"
	"unicode/utf8"

	jperror "github.com/jmespath-community/go-jmespath/pkg/error"
	"github.com/jmespath-community/go-jmespath/pkg/parsing"
	"github.com/jmespath-community/go-jmespath/pkg/util"
)

type JpFunction func(arguments []interface{}) (interface{}, error)

type JpType string

const (
	JpNumber      JpType = "number"
	JpString      JpType = "string"
	JpArray       JpType = "array"
	JpObject      JpType = "object"
	JpArrayArray  JpType = "array[array]"
	JpArrayNumber JpType = "array[number]"
	JpArrayString JpType = "array[string]"
	JpExpref      JpType = "expref"
	JpAny         JpType = "any"
)

type FunctionEntry struct {
	Name      string
	Arguments []ArgSpec
	Handler   JpFunction
	HasExpRef bool
}

type ArgSpec struct {
	Types    []JpType
	Variadic bool
	Optional bool
}

type byExprString struct {
	intr     Interpreter
	node     parsing.ASTNode
	items    []interface{}
	hasError bool
}

func (a *byExprString) Len() int {
	return len(a.items)
}

func (a *byExprString) Swap(i, j int) {
	a.items[i], a.items[j] = a.items[j], a.items[i]
}

func (a *byExprString) Less(i, j int) bool {
	first, err := a.intr.Execute(a.node, a.items[i])
	if err != nil {
		a.hasError = true
		// Return a dummy value.
		return true
	}
	ith, ok := first.(string)
	if !ok {
		a.hasError = true
		return true
	}
	second, err := a.intr.Execute(a.node, a.items[j])
	if err != nil {
		a.hasError = true
		// Return a dummy value.
		return true
	}
	jth, ok := second.(string)
	if !ok {
		a.hasError = true
		return true
	}
	return ith < jth
}

type byExprFloat struct {
	intr     Interpreter
	node     parsing.ASTNode
	items    []interface{}
	hasError bool
}

func (a *byExprFloat) Len() int {
	return len(a.items)
}

func (a *byExprFloat) Swap(i, j int) {
	a.items[i], a.items[j] = a.items[j], a.items[i]
}

func (a *byExprFloat) Less(i, j int) bool {
	first, err := a.intr.Execute(a.node, a.items[i])
	if err != nil {
		a.hasError = true
		// Return a dummy value.
		return true
	}
	ith, ok := first.(float64)
	if !ok {
		a.hasError = true
		return true
	}
	second, err := a.intr.Execute(a.node, a.items[j])
	if err != nil {
		a.hasError = true
		// Return a dummy value.
		return true
	}
	jth, ok := second.(float64)
	if !ok {
		a.hasError = true
		return true
	}
	return ith < jth
}

type functionCaller struct {
<<<<<<< HEAD
	functionTable map[string]functionEntry
}

func newFunctionCaller() *functionCaller {
	caller := &functionCaller{}
	caller.functionTable = map[string]functionEntry{
=======
	functionTable map[string]FunctionEntry
	scopes        *scopes
}

func newFunctionCaller(scopes *scopes) *functionCaller {
	caller := &functionCaller{scopes: scopes}
	caller.functionTable = map[string]FunctionEntry{
>>>>>>> 36aa301f
		"abs": {
			Name: "abs",
			Arguments: []ArgSpec{
				{Types: []JpType{JpNumber}},
			},
			Handler: jpfAbs,
		},
		"avg": {
			Name: "avg",
			Arguments: []ArgSpec{
				{Types: []JpType{JpArrayNumber}},
			},
			Handler: jpfAvg,
		},
		"ceil": {
			Name: "ceil",
			Arguments: []ArgSpec{
				{Types: []JpType{JpNumber}},
			},
			Handler: jpfCeil,
		},
		"contains": {
			Name: "contains",
			Arguments: []ArgSpec{
				{Types: []JpType{JpArray, JpString}},
				{Types: []JpType{JpAny}},
			},
			Handler: jpfContains,
		},
		"ends_with": {
			Name: "ends_with",
			Arguments: []ArgSpec{
				{Types: []JpType{JpString}},
				{Types: []JpType{JpString}},
			},
			Handler: jpfEndsWith,
		},
		"find_first": {
			Name: "find_first",
			Arguments: []ArgSpec{
				{Types: []JpType{JpString}},
				{Types: []JpType{JpString}},
				{Types: []JpType{JpNumber}, Optional: true},
				{Types: []JpType{JpNumber}, Optional: true},
			},
			Handler: jpfFindFirst,
		},
		"find_last": {
			Name: "find_last",
			Arguments: []ArgSpec{
				{Types: []JpType{JpString}},
				{Types: []JpType{JpString}},
				{Types: []JpType{JpNumber}, Optional: true},
				{Types: []JpType{JpNumber}, Optional: true},
			},
			Handler: jpfFindLast,
		},
		"floor": {
			Name: "floor",
			Arguments: []ArgSpec{
				{Types: []JpType{JpNumber}},
			},
			Handler: jpfFloor,
		},
		"from_items": {
			Name: "from_items",
			Arguments: []ArgSpec{
				{Types: []JpType{JpArrayArray}},
			},
			Handler: jpfFromItems,
		},
		"group_by": {
			Name: "group_by",
			Arguments: []ArgSpec{
				{Types: []JpType{JpArray}},
				{Types: []JpType{JpExpref}},
			},
			Handler:   jpfGroupBy,
			HasExpRef: true,
		},
		"items": {
			Name: "items",
			Arguments: []ArgSpec{
				{Types: []JpType{JpObject}},
			},
			Handler: jpfItems,
		},
		"join": {
			Name: "join",
			Arguments: []ArgSpec{
				{Types: []JpType{JpString}},
				{Types: []JpType{JpArrayString}},
			},
			Handler: jpfJoin,
		},
		"keys": {
			Name: "keys",
			Arguments: []ArgSpec{
				{Types: []JpType{JpObject}},
			},
			Handler: jpfKeys,
		},
		"length": {
			Name: "length",
			Arguments: []ArgSpec{
				{Types: []JpType{JpString, JpArray, JpObject}},
			},
			Handler: jpfLength,
		},
		"lower": {
			Name: "lower",
			Arguments: []ArgSpec{
				{Types: []JpType{JpString}},
			},
			Handler: jpfLower,
		},
		"let": {
			Name: "let",
			Arguments: []ArgSpec{
				{Types: []JpType{JpObject}},
				{Types: []JpType{JpExpref}},
			},
			Handler:   caller.jpfLet,
			HasExpRef: true,
		},
		"map": {
			Name: "amp",
			Arguments: []ArgSpec{
				{Types: []JpType{JpExpref}},
				{Types: []JpType{JpArray}},
			},
			Handler:   jpfMap,
			HasExpRef: true,
		},
		"max": {
			Name: "max",
			Arguments: []ArgSpec{
				{Types: []JpType{JpArrayNumber, JpArrayString}},
			},
			Handler: jpfMax,
		},
		"max_by": {
			Name: "max_by",
			Arguments: []ArgSpec{
				{Types: []JpType{JpArray}},
				{Types: []JpType{JpExpref}},
			},
			Handler:   jpfMaxBy,
			HasExpRef: true,
		},
		"merge": {
			Name: "merge",
			Arguments: []ArgSpec{
				{Types: []JpType{JpObject}, Variadic: true},
			},
			Handler: jpfMerge,
		},
		"min": {
			Name: "min",
			Arguments: []ArgSpec{
				{Types: []JpType{JpArrayNumber, JpArrayString}},
			},
			Handler: jpfMin,
		},
		"min_by": {
			Name: "min_by",
			Arguments: []ArgSpec{
				{Types: []JpType{JpArray}},
				{Types: []JpType{JpExpref}},
			},
			Handler:   jpfMinBy,
			HasExpRef: true,
		},
		"not_null": {
			Name: "not_null",
			Arguments: []ArgSpec{
				{Types: []JpType{JpAny}, Variadic: true},
			},
			Handler: jpfNotNull,
		},
		"pad_left": {
			Name: "pad_left",
			Arguments: []ArgSpec{
				{Types: []JpType{JpString}},
				{Types: []JpType{JpNumber}},
				{Types: []JpType{JpString}, Optional: true},
			},
			Handler: jpfPadLeft,
		},
		"pad_right": {
			Name: "pad_right",
			Arguments: []ArgSpec{
				{Types: []JpType{JpString}},
				{Types: []JpType{JpNumber}},
				{Types: []JpType{JpString}, Optional: true},
			},
			Handler: jpfPadRight,
		},
		"replace": {
			Name: "replace",
			Arguments: []ArgSpec{
				{Types: []JpType{JpString}},
				{Types: []JpType{JpString}},
				{Types: []JpType{JpString}},
				{Types: []JpType{JpNumber}, Optional: true},
			},
			Handler: jpfReplace,
		},
		"reverse": {
			Name: "reverse",
			Arguments: []ArgSpec{
				{Types: []JpType{JpArray, JpString}},
			},
			Handler: jpfReverse,
		},
		"sort": {
			Name: "sort",
			Arguments: []ArgSpec{
				{Types: []JpType{JpArrayString, JpArrayNumber}},
			},
			Handler: jpfSort,
		},
		"sort_by": {
			Name: "sort_by",
			Arguments: []ArgSpec{
				{Types: []JpType{JpArray}},
				{Types: []JpType{JpExpref}},
			},
			Handler:   jpfSortBy,
			HasExpRef: true,
		},
		"split": {
			Name: "split",
			Arguments: []ArgSpec{
				{Types: []JpType{JpString}},
				{Types: []JpType{JpString}},
				{Types: []JpType{JpNumber}, Optional: true},
			},
			Handler: jpfSplit,
		},
		"starts_with": {
			Name: "starts_with",
			Arguments: []ArgSpec{
				{Types: []JpType{JpString}},
				{Types: []JpType{JpString}},
			},
			Handler: jpfStartsWith,
		},
		"sum": {
			Name: "sum",
			Arguments: []ArgSpec{
				{Types: []JpType{JpArrayNumber}},
			},
			Handler: jpfSum,
		},
		"to_array": {
			Name: "to_array",
			Arguments: []ArgSpec{
				{Types: []JpType{JpAny}},
			},
			Handler: jpfToArray,
		},
		"to_number": {
			Name: "to_number",
			Arguments: []ArgSpec{
				{Types: []JpType{JpAny}},
			},
			Handler: jpfToNumber,
		},
		"to_string": {
			Name: "to_string",
			Arguments: []ArgSpec{
				{Types: []JpType{JpAny}},
			},
			Handler: jpfToString,
		},
		"trim": {
			Name: "trim",
			Arguments: []ArgSpec{
				{Types: []JpType{JpString}},
				{Types: []JpType{JpString}, Optional: true},
			},
			Handler: jpfTrim,
		},
		"trim_left": {
			Name: "trim_left",
			Arguments: []ArgSpec{
				{Types: []JpType{JpString}},
				{Types: []JpType{JpString}, Optional: true},
			},
			Handler: jpfTrimLeft,
		},
		"trim_right": {
			Name: "trim_right",
			Arguments: []ArgSpec{
				{Types: []JpType{JpString}},
				{Types: []JpType{JpString}, Optional: true},
			},
			Handler: jpfTrimRight,
		},
		"type": {
			Name: "type",
			Arguments: []ArgSpec{
				{Types: []JpType{JpAny}},
			},
			Handler: jpfType,
		},
		"upper": {
			Name: "upper",
			Arguments: []ArgSpec{
				{Types: []JpType{JpString}},
			},
			Handler: jpfUpper,
		},
		"values": {
			Name: "values",
			Arguments: []ArgSpec{
				{Types: []JpType{JpObject}},
			},
			Handler: jpfValues,
		},
		"zip": {
			Name: "zip",
			Arguments: []ArgSpec{
				{Types: []JpType{JpArray}},
				{Types: []JpType{JpArray}, Variadic: true},
			},
			Handler: jpfZip,
		},
	}
	return caller
}

func (e *FunctionEntry) resolveArgs(arguments []interface{}) ([]interface{}, error) {
	if len(e.Arguments) == 0 {
		return arguments, nil
	}

	variadic := isVariadic(e.Arguments)
	minExpected := getMinExpected(e.Arguments)
	maxExpected, hasMax := getMaxExpected(e.Arguments)
	count := len(arguments)

	if count < minExpected {
		return nil, jperror.NotEnoughArgumentsSupplied(e.Name, count, minExpected, variadic)
	}

	if hasMax && count > maxExpected {
		return nil, jperror.TooManyArgumentsSupplied(e.Name, count, maxExpected)
	}

	for i, spec := range e.Arguments {
		if !spec.Optional || i <= len(arguments)-1 {
			userArg := arguments[i]
			err := spec.typeCheck(userArg)
			if err != nil {
				return nil, err
			}
		}
	}
	lastIndex := len(e.Arguments) - 1
	lastArg := e.Arguments[lastIndex]
	if lastArg.Variadic {
		for i := len(e.Arguments) - 1; i < len(arguments); i++ {
			userArg := arguments[i]
			err := lastArg.typeCheck(userArg)
			if err != nil {
				return nil, err
			}
		}
	}
	return arguments, nil
}

func isVariadic(arguments []ArgSpec) bool {
	for _, spec := range arguments {
		if spec.Variadic {
			return true
		}
	}
	return false
}

func getMinExpected(arguments []ArgSpec) int {
	expected := 0
	for _, spec := range arguments {
		if !spec.Optional {
			expected++
		}
	}
	return expected
}

func getMaxExpected(arguments []ArgSpec) (int, bool) {
	if isVariadic(arguments) {
		return 0, false
	}
	return len(arguments), true
}

func (a *ArgSpec) typeCheck(arg interface{}) error {
	for _, t := range a.Types {
		switch t {
		case JpNumber:
			if _, ok := arg.(float64); ok {
				return nil
			}
		case JpString:
			if _, ok := arg.(string); ok {
				return nil
			}
		case JpArray:
			if util.IsSliceType(arg) {
				return nil
			}
		case JpObject:
			if _, ok := arg.(map[string]interface{}); ok {
				return nil
			}
		case JpArrayArray:
			if util.IsSliceType(arg) {
				if _, ok := arg.([]interface{}); ok {
					return nil
				}
			}
		case JpArrayNumber:
			if _, ok := util.ToArrayNum(arg); ok {
				return nil
			}
		case JpArrayString:
			if _, ok := util.ToArrayStr(arg); ok {
				return nil
			}
		case JpAny:
			return nil
		case JpExpref:
			if _, ok := arg.(expRef); ok {
				return nil
			}
		}
	}
	return fmt.Errorf("invalid type for: %v, expected: %#v", arg, a.Types)
}

func (f *functionCaller) CallFunction(name string, arguments []interface{}, intr Interpreter) (interface{}, error) {
	entry, ok := f.functionTable[name]
	if !ok {
		return nil, errors.New("unknown function: " + name)
	}
	resolvedArgs, err := entry.resolveArgs(arguments)
	if err != nil {
		return nil, err
	}
	if entry.HasExpRef {
		var extra []interface{}
		extra = append(extra, intr)
		resolvedArgs = append(extra, resolvedArgs...)
	}
	return entry.Handler(resolvedArgs)
}

func jpfAbs(arguments []interface{}) (interface{}, error) {
	num := arguments[0].(float64)
	return math.Abs(num), nil
}

func jpfAvg(arguments []interface{}) (interface{}, error) {
	// We've already type checked the value so we can safely use
	// type assertions.
	args := arguments[0].([]interface{})
	length := float64(len(args))
	if len(args) == 0 {
		return nil, nil
	}
	numerator := 0.0
	for _, n := range args {
		numerator += n.(float64)
	}
	return numerator / length, nil
}

func jpfCeil(arguments []interface{}) (interface{}, error) {
	val := arguments[0].(float64)
	return math.Ceil(val), nil
}

func jpfContains(arguments []interface{}) (interface{}, error) {
	search := arguments[0]
	el := arguments[1]
	if searchStr, ok := search.(string); ok {
		if elStr, ok := el.(string); ok {
			return strings.Contains(searchStr, elStr), nil
		}
		return false, nil
	}
	// Otherwise this is a generic contains for []interface{}
	general := search.([]interface{})
	for _, item := range general {
		if item == el {
			return true, nil
		}
	}
	return false, nil
}

func jpfEndsWith(arguments []interface{}) (interface{}, error) {
	search := arguments[0].(string)
	suffix := arguments[1].(string)
	return strings.HasSuffix(search, suffix), nil
}

func jpfFindImpl(name string, arguments []interface{}, find func(s string, substr string) int) (interface{}, error) {
	subject := arguments[0].(string)
	substr := arguments[1].(string)

	if len(subject) == 0 || len(substr) == 0 {
		return nil, nil
	}

	start := 0
	startSpecified := len(arguments) > 2
	if startSpecified {
		num, ok := util.ToInteger(arguments[2])
		if !ok {
			return nil, jperror.NotAnInteger(name, "start")
		}
		start = util.Max(0, num)
	}
	end := len(subject)
	endSpecified := len(arguments) > 3
	if endSpecified {
		num, ok := util.ToInteger(arguments[3])
		if !ok {
			return nil, jperror.NotAnInteger(name, "end")
		}
		end = util.Min(num, len(subject))
	}

	offset := find(subject[start:end], substr)

	if offset == -1 {
		return nil, nil
	}

	return float64(start + offset), nil
}

func jpfFindFirst(arguments []interface{}) (interface{}, error) {
	return jpfFindImpl("find_first", arguments, strings.Index)
}

func jpfFindLast(arguments []interface{}) (interface{}, error) {
	return jpfFindImpl("find_last", arguments, strings.LastIndex)
}

func jpfFloor(arguments []interface{}) (interface{}, error) {
	val := arguments[0].(float64)
	return math.Floor(val), nil
}

func jpfFromItems(arguments []interface{}) (interface{}, error) {
	if arr, ok := util.ToArrayArray(arguments[0]); ok {
		result := make(map[string]interface{})
		for _, item := range arr {
			if len(item) != 2 {
				return nil, errors.New("invalid value, each array must contain two elements, a pair of string and value")
			}
			first, ok := item[0].(string)
			if !ok {
				return nil, errors.New("invalid value, each array must contain two elements, a pair of string and value")
			}
			second := item[1]
			result[first] = second
		}
		return result, nil
	}
	return nil, errors.New("invalid type, first argument must be an array of arrays")
}

func jpfGroupBy(arguments []interface{}) (interface{}, error) {
	intr := arguments[0].(Interpreter)
	arr := arguments[1].([]interface{})
	exp := arguments[2].(expRef)
	node := exp.ref
	if len(arr) == 0 {
		return nil, nil
	}
	groups := map[string]interface{}{}
	for _, element := range arr {
		spec, err := intr.Execute(node, element)
		if err != nil {
			return nil, err
		}
		key, ok := spec.(string)
		if !ok {
			return nil, errors.New("invalid type, the expression must evaluate to a string")
		}
		if _, ok := groups[key]; !ok {
			groups[key] = []interface{}{}
		}
		groups[key] = append(groups[key].([]interface{}), element)
	}
	return groups, nil
}

func jpfItems(arguments []interface{}) (interface{}, error) {
	value := arguments[0].(map[string]interface{})
	arrays := []interface{}{}
	for key, item := range value {
		var element interface{} = []interface{}{key, item}
		arrays = append(arrays, element)
	}

	return arrays, nil
}

func jpfJoin(arguments []interface{}) (interface{}, error) {
	sep := arguments[0].(string)
	// We can't just do arguments[1].([]string), we have to
	// manually convert each item to a string.
	arrayStr := []string{}
	for _, item := range arguments[1].([]interface{}) {
		arrayStr = append(arrayStr, item.(string))
	}
	return strings.Join(arrayStr, sep), nil
}

func jpfKeys(arguments []interface{}) (interface{}, error) {
	arg := arguments[0].(map[string]interface{})
	collected := make([]interface{}, 0, len(arg))
	for key := range arg {
		collected = append(collected, key)
	}
	return collected, nil
}

func jpfLength(arguments []interface{}) (interface{}, error) {
	arg := arguments[0]
	if c, ok := arg.(string); ok {
		return float64(utf8.RuneCountInString(c)), nil
	} else if util.IsSliceType(arg) {
		v := reflect.ValueOf(arg)
		return float64(v.Len()), nil
	} else if c, ok := arg.(map[string]interface{}); ok {
		return float64(len(c)), nil
	}
	return nil, errors.New("could not compute length()")
}

func jpfLower(arguments []interface{}) (interface{}, error) {
	return strings.ToLower(arguments[0].(string)), nil
}

func (f *functionCaller) jpfLet(arguments []interface{}) (interface{}, error) {
	intr := arguments[0].(Interpreter)
	scope := arguments[1].(map[string]interface{})
	exp := arguments[2].(expRef)
	node := exp.ref
	context := exp.context

	result, err := intr.WithScope(scope).Execute(node, context)
	if err != nil {
		return nil, err
	}
	return result, nil
}

func jpfMap(arguments []interface{}) (interface{}, error) {
	intr := arguments[0].(Interpreter)
	exp := arguments[1].(expRef)
	node := exp.ref
	arr := arguments[2].([]interface{})
	mapped := make([]interface{}, 0, len(arr))
	for _, value := range arr {
		current, err := intr.Execute(node, value)
		if err != nil {
			return nil, err
		}
		mapped = append(mapped, current)
	}
	return mapped, nil
}

func jpfMax(arguments []interface{}) (interface{}, error) {
	if items, ok := util.ToArrayNum(arguments[0]); ok {
		if len(items) == 0 {
			return nil, nil
		}
		if len(items) == 1 {
			return items[0], nil
		}
		best := items[0]
		for _, item := range items[1:] {
			if item > best {
				best = item
			}
		}
		return best, nil
	}
	// Otherwise we're dealing with a max() of strings.
	items, _ := util.ToArrayStr(arguments[0])
	if len(items) == 0 {
		return nil, nil
	}
	if len(items) == 1 {
		return items[0], nil
	}
	best := items[0]
	for _, item := range items[1:] {
		if item > best {
			best = item
		}
	}
	return best, nil
}

func jpfMaxBy(arguments []interface{}) (interface{}, error) {
	intr := arguments[0].(Interpreter)
	arr := arguments[1].([]interface{})
	exp := arguments[2].(expRef)
	node := exp.ref
	if len(arr) == 0 {
		return nil, nil
	} else if len(arr) == 1 {
		return arr[0], nil
	}
	start, err := intr.Execute(node, arr[0])
	if err != nil {
		return nil, err
	}
	switch t := start.(type) {
	case float64:
		bestVal := t
		bestItem := arr[0]
		for _, item := range arr[1:] {
			result, err := intr.Execute(node, item)
			if err != nil {
				return nil, err
			}
			current, ok := result.(float64)
			if !ok {
				return nil, errors.New("invalid type, must be number")
			}
			if current > bestVal {
				bestVal = current
				bestItem = item
			}
		}
		return bestItem, nil
	case string:
		bestVal := t
		bestItem := arr[0]
		for _, item := range arr[1:] {
			result, err := intr.Execute(node, item)
			if err != nil {
				return nil, err
			}
			current, ok := result.(string)
			if !ok {
				return nil, errors.New("invalid type, must be string")
			}
			if current > bestVal {
				bestVal = current
				bestItem = item
			}
		}
		return bestItem, nil
	default:
		return nil, errors.New("invalid type, must be number of string")
	}
}

func jpfMerge(arguments []interface{}) (interface{}, error) {
	final := make(map[string]interface{})
	for _, m := range arguments {
		mapped := m.(map[string]interface{})
		for key, value := range mapped {
			final[key] = value
		}
	}
	return final, nil
}

func jpfMin(arguments []interface{}) (interface{}, error) {
	if items, ok := util.ToArrayNum(arguments[0]); ok {
		if len(items) == 0 {
			return nil, nil
		}
		if len(items) == 1 {
			return items[0], nil
		}
		best := items[0]
		for _, item := range items[1:] {
			if item < best {
				best = item
			}
		}
		return best, nil
	}
	items, _ := util.ToArrayStr(arguments[0])
	if len(items) == 0 {
		return nil, nil
	}
	if len(items) == 1 {
		return items[0], nil
	}
	best := items[0]
	for _, item := range items[1:] {
		if item < best {
			best = item
		}
	}
	return best, nil
}

func jpfMinBy(arguments []interface{}) (interface{}, error) {
	intr := arguments[0].(Interpreter)
	arr := arguments[1].([]interface{})
	exp := arguments[2].(expRef)
	node := exp.ref
	if len(arr) == 0 {
		return nil, nil
	} else if len(arr) == 1 {
		return arr[0], nil
	}
	start, err := intr.Execute(node, arr[0])
	if err != nil {
		return nil, err
	}
	if t, ok := start.(float64); ok {
		bestVal := t
		bestItem := arr[0]
		for _, item := range arr[1:] {
			result, err := intr.Execute(node, item)
			if err != nil {
				return nil, err
			}
			current, ok := result.(float64)
			if !ok {
				return nil, errors.New("invalid type, must be number")
			}
			if current < bestVal {
				bestVal = current
				bestItem = item
			}
		}
		return bestItem, nil
	} else if t, ok := start.(string); ok {
		bestVal := t
		bestItem := arr[0]
		for _, item := range arr[1:] {
			result, err := intr.Execute(node, item)
			if err != nil {
				return nil, err
			}
			current, ok := result.(string)
			if !ok {
				return nil, errors.New("invalid type, must be string")
			}
			if current < bestVal {
				bestVal = current
				bestItem = item
			}
		}
		return bestItem, nil
	} else {
		return nil, errors.New("invalid type, must be number of string")
	}
}

func jpfNotNull(arguments []interface{}) (interface{}, error) {
	for _, arg := range arguments {
		if arg != nil {
			return arg, nil
		}
	}
	return nil, nil
}

func jpfPadImpl(
	name string,
	arguments []interface{},
	pad func(s string, width int, pad string) string,
) (interface{}, error) {
	s := arguments[0].(string)
	width, ok := util.ToPositiveInteger(arguments[1])
	if !ok {
		return nil, jperror.NotAPositiveInteger(name, "width")
	}
	chars := " "
	if len(arguments) > 2 {
		chars = arguments[2].(string)
		if len(chars) > 1 {
			return nil, fmt.Errorf("invalid value, the function '%s' expects its 'pad' argument to be a string of length 1", name)
		}
	}

	return pad(s, width, chars), nil
}

func jpfPadLeft(arguments []interface{}) (interface{}, error) {
	return jpfPadImpl("pad_left", arguments, padLeft)
}

func jpfPadRight(arguments []interface{}) (interface{}, error) {
	return jpfPadImpl("pad_right", arguments, padRight)
}

func padLeft(s string, width int, pad string) string {
	length := util.Max(0, width-len(s))
	padding := strings.Repeat(pad, length)
	result := fmt.Sprintf("%s%s", padding, s)
	return result
}

func padRight(s string, width int, pad string) string {
	length := util.Max(0, width-len(s))
	padding := strings.Repeat(pad, length)
	result := fmt.Sprintf("%s%s", s, padding)
	return result
}

func jpfReplace(arguments []interface{}) (interface{}, error) {
	subject := arguments[0].(string)
	old := arguments[1].(string)
	new := arguments[2].(string)
	count := -1
	if len(arguments) > 3 {
		num, ok := util.ToPositiveInteger(arguments[3])
		if !ok {
			return nil, jperror.NotAPositiveInteger("replace", "count")
		}
		count = num
	}

	return strings.Replace(subject, old, new, count), nil
}

func jpfReverse(arguments []interface{}) (interface{}, error) {
	if s, ok := arguments[0].(string); ok {
		r := []rune(s)
		for i, j := 0, len(r)-1; i < len(r)/2; i, j = i+1, j-1 {
			r[i], r[j] = r[j], r[i]
		}
		return string(r), nil
	}
	items := arguments[0].([]interface{})
	length := len(items)
	reversed := make([]interface{}, length)
	for i, item := range items {
		reversed[length-(i+1)] = item
	}
	return reversed, nil
}

func jpfSort(arguments []interface{}) (interface{}, error) {
	if items, ok := util.ToArrayNum(arguments[0]); ok {
		d := sort.Float64Slice(items)
		sort.Stable(d)
		final := make([]interface{}, len(d))
		for i, val := range d {
			final[i] = val
		}
		return final, nil
	}
	// Otherwise we're dealing with sort()'ing strings.
	items, _ := util.ToArrayStr(arguments[0])
	d := sort.StringSlice(items)
	sort.Stable(d)
	final := make([]interface{}, len(d))
	for i, val := range d {
		final[i] = val
	}
	return final, nil
}

func jpfSortBy(arguments []interface{}) (interface{}, error) {
	intr := arguments[0].(Interpreter)
	arr := arguments[1].([]interface{})
	exp := arguments[2].(expRef)
	node := exp.ref
	if len(arr) == 0 {
		return arr, nil
	} else if len(arr) == 1 {
		return arr, nil
	}
	start, err := intr.Execute(node, arr[0])
	if err != nil {
		return nil, err
	}
	if _, ok := start.(float64); ok {
		sortable := &byExprFloat{intr, node, arr, false}
		sort.Stable(sortable)
		if sortable.hasError {
			return nil, errors.New("error in sort_by comparison")
		}
		return arr, nil
	} else if _, ok := start.(string); ok {
		sortable := &byExprString{intr, node, arr, false}
		sort.Stable(sortable)
		if sortable.hasError {
			return nil, errors.New("error in sort_by comparison")
		}
		return arr, nil
	} else {
		return nil, errors.New("invalid type, must be number of string")
	}
}

func jpfSplit(arguments []interface{}) (interface{}, error) {
	s := arguments[0].(string)
	if len(s) == 0 {
		return []interface{}{}, nil
	}

	sep := arguments[1].(string)
	n := 0
	nSpecified := len(arguments) > 2
	if nSpecified {
		num, ok := util.ToPositiveInteger(arguments[2])
		if !ok {
			return nil, jperror.NotAPositiveInteger("split", "count")
		}
		n = num
	}

	if nSpecified && n == 0 {
		result := []interface{}{s}
		return result, nil
	}

	count := -1
	if nSpecified {
		count = n + 1
	}
	splits := strings.SplitN(s, sep, count)

	// convert []string to []interface{} ☹️

	result := []interface{}{}
	for _, split := range splits {
		result = append(result, split)
	}
	return result, nil
}

func jpfStartsWith(arguments []interface{}) (interface{}, error) {
	search := arguments[0].(string)
	prefix := arguments[1].(string)
	return strings.HasPrefix(search, prefix), nil
}

func jpfSum(arguments []interface{}) (interface{}, error) {
	items, _ := util.ToArrayNum(arguments[0])
	sum := 0.0
	for _, item := range items {
		sum += item
	}
	return sum, nil
}

func jpfToArray(arguments []interface{}) (interface{}, error) {
	if _, ok := arguments[0].([]interface{}); ok {
		return arguments[0], nil
	}
	return arguments[:1:1], nil
}

func jpfToString(arguments []interface{}) (interface{}, error) {
	if v, ok := arguments[0].(string); ok {
		return v, nil
	}
	result, err := json.Marshal(arguments[0])
	if err != nil {
		return nil, err
	}
	return string(result), nil
}

func jpfToNumber(arguments []interface{}) (interface{}, error) {
	arg := arguments[0]
	if v, ok := arg.(float64); ok {
		return v, nil
	}
	if v, ok := arg.(string); ok {
		conv, err := strconv.ParseFloat(v, 64)
		if err != nil {
			return nil, nil
		}
		return conv, nil
	}
	if _, ok := arg.([]interface{}); ok {
		return nil, nil
	}
	if _, ok := arg.(map[string]interface{}); ok {
		return nil, nil
	}
	if arg == nil {
		return nil, nil
	}
	if arg == true || arg == false {
		return nil, nil
	}
	return nil, errors.New("unknown type")
}

func jpfTrimImpl(
	arguments []interface{},
	trimSpace func(s string, predicate func(r rune) bool) string,
	trim func(s string, cutset string) string,
) (interface{}, error) {
	s := arguments[0].(string)
	cutset := ""
	if len(arguments) > 1 {
		cutset = arguments[1].(string)
	}

	if len(cutset) == 0 {
		return trimSpace(s, unicode.IsSpace), nil
	}
	return trim(s, cutset), nil
}

func jpfTrim(arguments []interface{}) (interface{}, error) {
	return jpfTrimImpl(arguments, strings.TrimFunc, strings.Trim)
}

func jpfTrimLeft(arguments []interface{}) (interface{}, error) {
	return jpfTrimImpl(arguments, strings.TrimLeftFunc, strings.TrimLeft)
}

func jpfTrimRight(arguments []interface{}) (interface{}, error) {
	return jpfTrimImpl(arguments, strings.TrimRightFunc, strings.TrimRight)
}

func jpfType(arguments []interface{}) (interface{}, error) {
	arg := arguments[0]
	if _, ok := arg.(float64); ok {
		return "number", nil
	}
	if _, ok := arg.(string); ok {
		return "string", nil
	}
	if _, ok := arg.([]interface{}); ok {
		return "array", nil
	}
	if _, ok := arg.(map[string]interface{}); ok {
		return "object", nil
	}
	if arg == nil {
		return "null", nil
	}
	if arg == true || arg == false {
		return "boolean", nil
	}
	return nil, errors.New("unknown type")
}

func jpfUpper(arguments []interface{}) (interface{}, error) {
	return strings.ToUpper(arguments[0].(string)), nil
}

func jpfValues(arguments []interface{}) (interface{}, error) {
	arg := arguments[0].(map[string]interface{})
	collected := make([]interface{}, 0, len(arg))
	for _, value := range arg {
		collected = append(collected, value)
	}
	return collected, nil
}

func jpfZip(arguments []interface{}) (interface{}, error) {
	// determine how many items are present
	// for each array in the result

	count := math.MaxInt
	for _, item := range arguments {
		arr := item.([]interface{})
		// TODO: use go1.18 min[T constraints.Ordered] generic function
		count = int(math.Min(float64(count), float64(len(arr))))
	}

	result := []interface{}{}

	for i := 0; i < count; i++ {
		nth := []interface{}{}
		for _, item := range arguments {
			arr := item.([]interface{})
			nth = append(nth, arr[i])
		}
		result = append(result, interface{}(nth))
	}

	return result, nil
}<|MERGE_RESOLUTION|>--- conflicted
+++ resolved
@@ -129,22 +129,12 @@
 }
 
 type functionCaller struct {
-<<<<<<< HEAD
 	functionTable map[string]functionEntry
 }
 
 func newFunctionCaller() *functionCaller {
 	caller := &functionCaller{}
 	caller.functionTable = map[string]functionEntry{
-=======
-	functionTable map[string]FunctionEntry
-	scopes        *scopes
-}
-
-func newFunctionCaller(scopes *scopes) *functionCaller {
-	caller := &functionCaller{scopes: scopes}
-	caller.functionTable = map[string]FunctionEntry{
->>>>>>> 36aa301f
 		"abs": {
 			Name: "abs",
 			Arguments: []ArgSpec{

--- conflicted
+++ resolved
@@ -126,45 +126,44 @@
 		want: nil,
 	}, {
 		args: args{
-<<<<<<< HEAD
-			expression: `use_context(&a)`,
-			data: map[string]interface{}{
-				"a": 64.0,
-			},
-			context: map[string]interface{}{
-				"a": 42.0,
-			},
-		},
-		want: 42.0,
-	}, {
-		args: args{
-			expression: `with_context({ a: 'abc' }, &use_context(&a))`,
-			data: map[string]interface{}{
-				"a": 64.0,
-			},
-			context: map[string]interface{}{
-				"a": 42.0,
-			},
-		},
-		want: "abc",
-	}, {
-		args: args{
-			expression: `with_context({ a: 'abc' }, &[ a, use_context(&a) ])`,
-			data: map[string]interface{}{
-				"a": 64.0,
-			},
-			context: map[string]interface{}{
-				"a": 42.0,
-			},
-		},
-		want: []interface{}{64.0, "abc"},
-=======
 			expression: "`null` | {foo: @}",
 		},
 		want: map[string]interface{}{
 			"foo": nil,
 		},
->>>>>>> 2f1db57e
+	}, {
+		args: args{
+			expression: `use_context(&a)`,
+			data: map[string]interface{}{
+				"a": 64.0,
+			},
+			context: map[string]interface{}{
+				"a": 42.0,
+			},
+		},
+		want: 42.0,
+	}, {
+		args: args{
+			expression: `with_context({ a: 'abc' }, &use_context(&a))`,
+			data: map[string]interface{}{
+				"a": 64.0,
+			},
+			context: map[string]interface{}{
+				"a": 42.0,
+			},
+		},
+		want: "abc",
+	}, {
+		args: args{
+			expression: `with_context({ a: 'abc' }, &[ a, use_context(&a) ])`,
+			data: map[string]interface{}{
+				"a": 64.0,
+			},
+			context: map[string]interface{}{
+				"a": 42.0,
+			},
+		},
+		want: []interface{}{64.0, "abc"},
 	}}
 	for _, tt := range tests {
 		t.Run(tt.name, func(t *testing.T) {
